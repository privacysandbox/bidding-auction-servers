--- conflicted
+++ resolved
@@ -14,16 +14,6 @@
 
 """Top-level config-related variables."""
 
-<<<<<<< HEAD
-LOG_ENV_VARS = select({
-    "//:non_prod_build": {"GLOG_v": "10"},
-    "//conditions:default": {"GLOG_v": "0"},
-})
-
-ENABLE_CORE_DUMPS_DEFINES = select({
-    "//:non_prod_build": ["PS_ENABLE_CORE_DUMPS=true"],
-    "//conditions:default": ["PS_ENABLE_CORE_DUMPS=false"],
-=======
 ENABLE_CORE_DUMPS_DEFINES = select({
     "//:non_prod_build": ["PS_ENABLE_CORE_DUMPS=true"],
     "//conditions:default": ["PS_ENABLE_CORE_DUMPS=false"],
@@ -32,5 +22,9 @@
 IS_PROD_BUILD_DEFINES = select({
     "//:prod_build": ["PS_IS_PROD_BUILD=true"],
     "//conditions:default": ["PS_IS_PROD_BUILD=false"],
->>>>>>> a466aefc
+})
+
+ENABLE_CORE_DUMPS_DEFINES = select({
+    "//:non_prod_build": ["PS_ENABLE_CORE_DUMPS=true"],
+    "//conditions:default": ["PS_ENABLE_CORE_DUMPS=false"],
 })